--- conflicted
+++ resolved
@@ -5,10 +5,6 @@
 import os
 from os.path import basename
 from typing import Dict, Set
-<<<<<<< HEAD
-=======
-from collections import defaultdict, Mapping, namedtuple
->>>>>>> 3679a89c
 
 from .genericpkgctx import InGenericPkgCtx
 from .lddtree import lddtree
